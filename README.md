--- conflicted
+++ resolved
@@ -74,42 +74,10 @@
 * Note that the FWHMeff in survey file follow LSST OpSim format and is equal to 2 * sqrt(2 * ln(2)) * sig_psf
 * mw_dust available models are CCM89, OD94 and F99 (cf sncosmo documentation)
 
-<<<<<<< HEAD
+
 ## Documentation
 
  The documentation is [here](./docs/build/html/index.html )
-=======
-## Usage and output
-```python
-from snsim import Simulator
-
-sim = Simulator('yaml_cfg_file.yml')
-sim.simulate()
-```
-
-The result is stored in sim.sn_list list which each entry is a SN object. Simulated lc and metadata are given by :
-```python
-sim.sn_list[i].sim_lc
-sim.sn_list[i].sim_lc.meta
-
-#  For more information :
-help(snsim.SN)
-```
-The basic list of ligth curves metadata is given in the following table :
-
-| z |  sim_t0   | vpec (km/s) | zcos | zpec | z2cmb | zCMB | ra (rad) | dec (rad) |  sn id   | sim_mu | m_sct |
-| :------------:  | :------------: | :------------: | :------------: | :------------: | :------------: | :------------: | :------------: | :------------: | :------------: | :------------: | :------------: |
-|  Observed redshift | Peaktime | Peculiar velocity  | Cosmological redshift  | Peculiar velocity redshift | Contribution from our peculiar motion to redshift | CMB frame redshift | SN right ascension   |  SN declinaison |  SN identification number | Simulated distance modulli | Coherent scattering term |
-
-If you use SALT2/3 model you add some arguments to metadata:
-
-
-|         sim_x0          |      sim_x1       |      sim_c      |               sim_mb                |
-| :---------------------: | :---------------: | :-------------: | :---------------------------------: |
-| Normalization parameter | Stretch parameter | color parameter | SN magnitude in restframe Bessell B |
-
-Moreover, if you use a scattering model like G10 or C11 the random seed used is stock in the meta too.
->>>>>>> 1cc95029
 
 ## Script launch
 
