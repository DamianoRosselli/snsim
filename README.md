--- conflicted
+++ resolved
@@ -66,11 +66,7 @@
 
 The required data keys are resumed in the next table
 
-<<<<<<< HEAD
 | expMJD |filter | fieldRA (rad) |  fieldDec(rad) | fiveSigmaDepth |
-=======
-| expMJD | filter | fieldRA (rad) | fieldDec (rad) | fiveSigmaDepth |
->>>>>>> 5444300f
 | :-----------: | :-----: | :----------: | :----------: | :--------------------: |
 | Obs time| Obs band | Right ascension of the obs field| Declinaison of the obs field   |  Limiting magnitude at 5 sigma |
 
