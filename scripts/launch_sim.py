--- conflicted
+++ resolved
@@ -246,11 +246,6 @@
         print(indent + f'{k}: {param_dic[K][k]}')
 
 param_dic['yaml_path'] = args.config_path
-<<<<<<< HEAD
-
-=======
->>>>>>> fc4fd876
-print()
 
 sim = Simulator(param_dic)
 sim.simulate()
