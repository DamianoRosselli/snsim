--- conflicted
+++ resolved
@@ -1132,14 +1132,8 @@
         if is_obs:
             # Select the observed fields
             selec_fields_ID = self.obs_table['fieldID'][epochs_selec].unique()
-
-<<<<<<< HEAD
+      
             dic_map = self.fields.is_in_field(SN_ra, SN_dec, selec_fields_ID)
-=======
-            # Check if the SN is in the observed fields and return a boolean dictionnary of obs
-            # fields and a dictionnary cointaining the coord of the SN in the observed fiellds
-            dic_map, coord_in_obs_fields = self.fields.is_in_field(SN_ra, SN_dec, selec_fields_ID)
->>>>>>> 55d719d1
 
             # Update the epochs_selec mask and check if there is some observations
             is_obs, epochs_selec = nbf.map_obs_fields(
@@ -1483,7 +1477,6 @@
 
         # Compute the coord of the SN in the rest frame of each field
 
-<<<<<<< HEAD
         obsfield_map = nbf.is_in_field(SN_ra,
                                        SN_dec,
                                        ra_fields,
@@ -1494,31 +1487,7 @@
                                        np.array(list(self._sub_fields_corners)),
                                        np.array(list(self._sub_fields_corners.values())))
         return obsfield_map
-=======
-        return obsfield_map, coord_in_obs_fields
-
-    def in_which_sub_field(self, obs_fieldsID, coord_in_obs_fields):
-        """Find in which subfield is the SN.
-
-        Parameters
-        ----------
-        obs_fieldsID : numpy.array(int)
-            ID list of the observed fields.
-        coord_in_obs_fields : numba.Dict(int:numpy.array(float))
-            Coordinates of SN in the restframe of observed fields.
-
-        Returns
-        -------
-        numba.Dict(int:int)
-            The subfields where the SN is observed for each fields.
-
-        """
-        sub_field_dic = nbf.in_which_sub_field(obs_fieldsID,
-                                               coord_in_obs_fields,
-                                               self._sub_field_edges,
-                                               self._sub_field_map)
-        return sub_field_dic
->>>>>>> 55d719d1
+
 
     def show_map(self):
         """Plot an ASCII representation of subfields.
