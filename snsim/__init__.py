"""Init file of snsim package.

The snsim module is design to simulate supernovae lightcurve in a
survey defined by an observations data base.
Moreover the simulation can use a host file to simulate a velocity field.

The package use sncosmo.

Github repository : https://github.com/bcarreres/snsim
"""
import os
__snsim_dir_path__ = os.path.dirname(__file__)

<<<<<<< HEAD
__version__ = "0.3.10_dev"
=======
__version__ = "0.3.8"
>>>>>>> d10b56e2

from .simu import Simulator
from .sn_sample import SNSimSample<|MERGE_RESOLUTION|>--- conflicted
+++ resolved
@@ -11,11 +11,9 @@
 import os
 __snsim_dir_path__ = os.path.dirname(__file__)
 
-<<<<<<< HEAD
-__version__ = "0.3.10_dev"
-=======
-__version__ = "0.3.8"
->>>>>>> d10b56e2
+
+__version__ = "0.3.10"
+
 
 from .simu import Simulator
 from .sn_sample import SNSimSample