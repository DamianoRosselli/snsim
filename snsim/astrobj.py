--- conflicted
+++ resolved
@@ -195,11 +195,7 @@
         self._sim_lc.attrs = {**self.sim_lc.attrs,
                               **{'zobs': self.zobs, 't0': self.sim_t0},
                               **self._params['sncosmo']}
-<<<<<<< HEAD
-        
-=======
-
->>>>>>> e15c9390
+
         self._sim_lc.reset_index(inplace=True)
         self._sim_lc.index.set_names('epochs', inplace=True)
         return self._reformat_sim_table()
