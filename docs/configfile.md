# Configuration input yaml file

The input file is a .yml with the following structure:

```yaml
data:
    write_path: '/PATH/TO/OUTPUT'
    sim_name: 'NAME OF SIMULATION'
    write_format: 'format' or ['format1','format2']  # Optional default pkl, parquet
survey_config:
    survey_file: '/PATH/TO/FILE'
    band_dic: {'r':'ztfr','g':'ztfg','i':'ztfi'}  # Optional -> if bandname in the database doesn't correpond to those in sncosmo registery
    add_data: ['keys1', 'keys2', ...]  # Optional add survey file keys to metadata
    survey_cut: {'key1': ["conditon1","conditon2",...], 'key2':["conditon1"],...}  # Optional SQL conditions on key
    key_dic: {'column_name': 'new_column_name', etc}  # Optional, to change columns names
    zp: INSTRUMENTAL ZEROPOINT  # Optional, default given by survey file)
    sig_zp: UNCERTAINTY ON ZEROPOINT  # Optional, default given by survey file)
    sig_psf: GAUSSIAN PSF SIGMA  # Optional, default given by survey file as FWHMeff
    noise_key: [key, type] type can be 'mlim5' or 'skysigADU'                      
    ra_size: RA FIELD SIZE in DEG
    dec_size: DEC FIELD SIZE in DEG
    gain: CCD GAIN e-/ADU  # Optional, default given by survey file
    start_day: MJD NUMBER or 'YYYY-MM-DD'  # Optional, default given by survey file
    end_day: MJD NUMBER or 'YYYY-MM-DD'  # Optional, default given by survey file
    duration: SURVEY DURATION (DAYS)  # Optional, default given by survey file
    field_map: FIELD MAP FILE  # Optional, default is rectangle field
    fake_skynoise: [VALUE, 'add' or 'replace']  # Optional, default is no fake_skynoise
    sub_field: 'sub_field_key' # Used to divided observation in CCD quadrant for example
sim_par:
    z_range: [ZMIN, ZMAX]
    randseed: RANDSEED TO REPRODUCE SIMULATION  # Optional
    nep_cut: [[nep_min1,Tmin,Tmax], [nep_min2,Tmin2,Tmax2,'filter1'], ...] EP CUTS
    duration_for_rate: FAKE DURATION ONLY USE TO GENERATE N OBJ  # Optional
snia_gen:
    force_n: NUMBER OF OBJ TO GENERATE  # Optional
    sn_rate: rate of SN/Mpc^3/year or 'ptf19'  # Optional, default=3e-5
    rate_pw: rate = sn_rate*(1+z)^rate_pw  # Optional, default=0
    M0: SN ABSOLUT MAGNITUDE
    mag_sct: SN INTRINSIC COHERENT SCATTERING
    sct_model: 'SCATTERING_MODEL_NAME' USE WAVELENGHT DEP MODEL FOR SN INT SCATTERING
    mod_fcov: True or False # Use the covariance of simulation model to scatter flux Optional, default = False
    model_config:
        model_name: 'THE MODEL NAME' #  Example : 'salt2'
        model_dir: '/PATH/TO/SALT/MODEL'
        # Model parameters : here example for salt
        alpha: STRETCH CORRECTION = alpha*x1
        beta: COLOR CORRECTION = -beta*c
        dist_x1: [MEAN X1, SIGMA X1] or [MEAN X1, SIGMA_X1_LOW, SIGMA_X1_HIGH] or 'N21'
        dist_c: [MEAN C, SIGMA C] or [SIGMA_C_LOW, SIGMA_C_HIGH]
cosmology:  # Follow astropy formalism
    Om0: MATTER DENSITY  
    H0: HUBBLE CONSTANT
cmb:
    v_cmb: OUR PECULIAR VELOCITY  # Optional, default = 369.82 km/s
    l_cmb: GAL L OF CMB DIPOLE  # Optional, default = 264.021            
    b_cmb: GAL B OF CMB DIPOLE  # Optional, default = 48.253   
mw_dust: # Optional
    model: MOD_NAME
    rv: Rv # Optional, default Rv = 3.1
vpec_dist: # Optional
     mean_vpec: MEAN SN PECULIAR VEL
     sig_vpec: SIGMA VPEC
host: # Optional 
     host_file: '/PATH/TO/HOSTFILE' 
     distrib: 'as_sn' or 'as_host' or 'mass_weight' # Optional, default = 'as_sn'
     key_dic: {'column_name': 'new_column_name', ...}  # Optional, to change columns names
dipole:  # Experimental dipole, optional
     coord: [RA, Dec]  # Direction of the dipole
     # alpha dipole = A + B * cos theta
     A: A_parameter  
     B: B_parameter
```



## data

This section of the yaml file only contains information about output files of the simulation :

* **write_path** is the path to the output directory. *type* : str

* **sim_name** is the simulation file name. *type* : str

* **write_format** is the desired output format(s), only **parquet** or **pkl** are available.  *type* : str or list(str). *Optional*  : default is **parquet and pkl**. Note that **parquet** working only if you have **pyarrow** and **json** python modules installed.



## survey_config 

This section contains informations about the survey configuration :

* **survey_file** is the path to the SQL database or the CSV file that describe observations.
* **ra_size** is the Right Ascension size of the field in DEG.
* **dec_size** is the Declinaison size of the field in DEG.
* **noise_key** is a list that contains the **key** used in the SQL database for the noise, and the type of noise : **skysigADU** if it's directly the sky noise in **ADU** units, **mlim5** if it's the limiting magnitude at 5 $\sigma$. *type* : list(str). 
* **key_dic** is a dictionary to use if you use csv file in order to change columns names.
* **gain** is the gain of the CCD in $e^-$ / ADU. *type* : float. *Optional* : If not set, gain is taken in the SQL database.
* **zp** is a constant zero point to use in simulation. *type* : float. *Optional* : If not set, zero point is taken in the SQL database.
* **sig_zp** is the error on zero point. *type* : float. *Optional* : If not set, this parameter is taken in the SQL database.
* **sig_psf** is the PSF scale. *type* : float. *Optional* : If not set, the PSF is taken in the SQL database, to following LSST OpSim structure the PSF in the database is take has the **FWHM** ($FWHM = 2 \sqrt{2 \ln(2)} \sigma_{PSF}$). 
* **start_day** is the starting day in **MJD** or in formated str **'YYYY-MM-DD'**. *type* : float or str. *Optional* : default is the first day of the SQL database.
* **end_day** same as **start_day** but for the end of the survey. *type* : float or str. *Optional* : default is the last day of the SQL database.
* **duration** : instead of setting an **end_day** you can specify a duration in **days**. *type* : float. *Optional* : the **duration** is ignored if an **end_day** is configured.
* **field_map** is a file that describe the field geometry, more information [here](obsfile.md). *type* : str. *Optional* : default is a rectangle ra_size $\times$ dec_size field.
* **sub_field** correspond to the sub_field key of the database, it's allow to have a database with observations indexed by subfield and not by field. *type* : str. *Optional* : If you don't use a database with subfields, however the code will run but all subfields observations will be take into account. 
* **band_dic** is a dictionnary that map bands names in the database to bands names in *sncosmo* . *type* dic. *Optional* 
* **survey_cut** is used to put cuts on the SQL query of the observations, it's a dictionary :  {'key1': ["conditon1","conditon2",...], 'key2':["conditon1"],...} where keys are any database keys and condition are str SQL queries. *type* : dic. *Optional* 
* **add_data** is a list of database key that you want to retrieve in lightcurves tables. *type* : list(str). *Optional*  
* **fake_skynoise** allow to add or replace the skynoise term. The fake skynoise is multiply by the **PSF** if there is one given. This is a list : [VALUE, 'add' or 'replace'] the VALUE is the skynoise value in ADU, if you use 'add' the fake_skynoise is added to skynoise from the SQL database, else, if you use 'replace' the skynoise from SQL database is just ignored. Note that if you set **fake_skynoise** with 'replace' option and **sig_psf** = 0, the skynoise is exactly the **fake_skynoise** value. *type* :  list(float, str). *Optional* default is no **fake_skynoise**



<<<<<<< HEAD
## sim_par
=======
## sim_par 
>>>>>>> c277b16a

* **z_range** cosmological redshift range in which generate obj. *type* : list(float). 
* **randseed** the randseed used to produce the simulation. *type* : int. *Optional* : default is random.
* **duration_for_rate** allow to use a different duration for the survey and the number of SN, it must be in **days**. *type* : float. *Optional* 
* **nep_cut** is a filter function to only generate SN with a minimum number of epochs. It can be just a number or you can specify different requirements for each band. *type* int or list. *Optional* 



## astrobj_gen 

Here we present how to generate different astrobj : each astrobj configuration us represented by a yaml section named astrobj_gen.
Available astrobj are :
* SNIa
(Future implementaiton for new astrobj)

### Common properties

Common properties to all astro obj

* **force_n** force the number of SN to generate. *type* int. *Optional*
* **rate** is the rate of SN in units of SN/Mpc$^3$/year. *type* : float or str. *Optional* : default value is $3 \times 10^{-5}\ SN.Mpc^{-3}.year^{-1}$ .
* **rate_pw** give an evolution of the rate with redshift as $r_v(z) = (1+z)^{rate_pw} r_v(0)$. *type* float. *Optional* : default is 0. 
* **mod_fcov** use or not the simulation model covariance to scatter flux. *type* : boolean. *Optional* : default is False.

Flux covariance come from **sncosmo.Model.bandfluxcov()** and is apply using :

```python
flux += np.random.multivariate_normal(np.zeros(len(fluxcov)),
                                      fluxcov,
                                      check_valid='ignore',
                                      method='eigh')
```


* **model_config** contains parameters of the model used to simulated SN Ia light curves.
  * **model_name** give the name of your model.
  * **model_dir** give the path  to the model files. *type* : str. *Optional* : if not given, use **model_name** as *sncosmo* built-in source.

### snia_gen

This section concern the type Ia supernovae properties.

* **M0** is the absolute magnitude of Supernovae in rest-frame Bessell B band. *type* : float or str.

  Possibilities are : 

  *  Directly give a float value
  * Give 'jla' : use the [JLA](https://arxiv.org/abs/1401.4064) best fit value $M_0 = -19.05$ for $H_0 = 70$ km/s/Mpc. $M_0$ is rescale in function of the $H_0$ set in cosmology.

* **mag_sct** the SN Ia coherent intrinsic scattering. For each SN $M_0 \rightarrow M_0 + \sigma_M$. *type* : float.

* **rate**

  Additional possibilities are:

  * Give 'ptf19' : use the [PTF19](https://arxiv.org/abs/1903.08580) SN Ia rate $r_v = 2.43 \times10^{-5} \ SN.Mpc^{-3}.year^{-1}$ for $H_0 = 70$ km/s/Mpc. $r_v$  is rescale in function of the $H_0$ set in cosmology.

  Note that the rate is used to generate the redshift distribution.

* **sct_mod** a model of wavelength dependant scattering. Follow nomanclature of [Kessler et al. 2012](https://arxiv.org/abs/1209.2482). *type* : str. *Optional*

  Possibilities are:

  * **'G10'** for [Guy et al. 2010](https://arxiv.org/abs/1010.4743) model.
  * **'C11'** or **'C11_0'** for [Chotard et al. 2011](https://arxiv.org/abs/1103.5300) model with correlation between U' and U = 0, **'C11_1'** for Cor(U',U) = 1 and **'C11_2'** for Cor(U',U) = -1.
  
* Available model for **model_config**:

  * all sncosmo **salt** models.



#### Salt 2 / 3 

* **alpha** correspond to the stretch correction in Tripp relation : $\alpha x_1$. *type* float.

* **beta** correspond to the color correction in Tripp relation : $\beta c$. *type* : float.

* **dist_x1** represents the parameters of the stretch's distribution. *type* : list(float) or str.

  Possibilities are:

  * [MEAN, SIGMA] for gaussian  distribution.
  * [MEAN, SIGMA-, SIGMA+]  for asymmetric gaussian distribution.
  * 'N21' to use the distribution of [Nicolas et al. 2021](https://arxiv.org/abs/2005.09441)

* **dist_c** represents the parameters of the color's distribution. *type* : list(float) .

  Possibilities are:

  * [MEAN, SIGMA] for gaussian  distribution.
  
  * [MEAN, SIGMA-, SIGMA+]  for asymmetric gaussian distribution.
  
    

## **mw_dust**
The model of Milky Way dust to apply. *Optional* : not set, no dust.

* **model** the name of the MW dust to use.
  Possibilities are :
  * **CCM89**

  * **OD94** 

  * **F99** 

* **rv**  $R_V$ value. *type* : float. *Optional* : default $R_v=3.1$.

For more information go to the *sncosmo* documentation.



## cosmology

This section is about the cosmological model used in the simulation.



The first way of use is to just write the parameters following the [astropy.cosmology.w0waCDM](https://docs.astropy.org/en/stable/api/astropy.cosmology.w0waCDM.html#astropy.cosmology.FlatLambdaCDM) parameters names. At least you need to give the Hubble constant : **H0** and the matter density at z=0 :  **Om0**. If you don't give any other parameters the Universe is assumed flat with a cosmological constant. 



The second way is to use the key **name** and load one of built-in astropy cosmological model:

​	Possibilities are:

* **'planck18'**
* **'planck15'**
* **'planck13'**
* **'wmap9'** 
* **'wmap7'** 
* **'wmap5'** 



## cmb *optional* 

This section set the CMB reference frame. Defaults values come from [Planck18](https://arxiv.org/pdf/1807.06205.pdf)

* **v_cmb** is our peculiar velocity in the CMB frame in km/s. *type* : float. *Optional* : default is 620 km/s
* **l_cmb** is the galactic longitude of the CMB dipole. *type* : float. *Optional* : default is  264.021 deg
* **b_cmb** is the galactic longitude of the CMB dipole. *type* : float. *Optional* : default is 48.253 deg



## vpec_dist *optional* 

This section describe the distribution of peculiar velocities. Peculiar velocities are taken from a gaussian distribution. 

Default is all vpec = 0.

* **mean_vpec**  is the mean of the gaussian distribution. *type* float
* **sig_vpec**  is the scale of the gaussian distribution. *type* float



##  host *optional*

 The host configuration to place SN in host, see [here](hostfile.md).

* **host_file** is the path to the host_file, used to generate SN in hosts. *type* str

* **key_dic** is a dictionary to change column name in order to correspond to what is needed (*cf* [host file doc](hostfile.md))

* **distrib** is the distribution to use for redshift. *type* str.

  The possibilities are:

  * 'as_sn' : the simulation use the sn rate to generate redshifts distribution
  * 'as_host' : the simulation use the host distribution to generate redshifts
  * 'mass_weight' : host mass weight the distribution to generate redshifts as $w_i = \frac{m_i}{\sum_i m_i}$<|MERGE_RESOLUTION|>--- conflicted
+++ resolved
@@ -110,11 +110,7 @@
 
 
 
-<<<<<<< HEAD
 ## sim_par
-=======
-## sim_par 
->>>>>>> c277b16a
 
 * **z_range** cosmological redshift range in which generate obj. *type* : list(float). 
 * **randseed** the randseed used to produce the simulation. *type* : int. *Optional* : default is random.
